--- conflicted
+++ resolved
@@ -22,19 +22,12 @@
 )
 
 const (
-<<<<<<< HEAD
+	exifDateOnly     = "2006:01:02"
 	exifDate         = "2006:01:02 15:04:05"
 	exifNanoDate     = "2006:01:02 15:04:05.00"
 	exifDateZone     = "2006:01:02 15:04:05-07:00"
 	exifNanoDateZone = "2006:01:02 15:04:05.00-07:00"
 	na               = "N/A"
-=======
-	exifDateOnly = "2006:01:02"
-	exifDateZone = "2006:01:02 15:04Z"
-	exifDate     = "2006:01:02 15:04:05"
-	exifNanoDate = "2006:01:02 15:04:05.00"
-	na           = "N/A"
->>>>>>> 34bcda7a
 )
 
 var (
